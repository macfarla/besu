name: acceptance-tests
on:
  workflow_dispatch:
  pull_request:
    branches:
      - main
      - release-*

concurrency:
  group: ${{ github.workflow }}-${{ github.event.pull_request.number || github.ref }}
  cancel-in-progress: true

env:
  GRADLE_OPTS: "-Xmx7g"
<<<<<<< HEAD
  total-runners: 12
=======
  total-runners: 14
>>>>>>> 1751a77f

jobs:
  acceptanceTestEthereum:
    runs-on: ubuntu-22.04
    name: "Acceptance Runner"
    permissions:
      statuses: write
      checks: write
    strategy:
      fail-fast: true
      matrix:
        runner_index: [0,1,2,3,4,5,6,7,8,9,10,11,12,13]
    steps:
      - name: Checkout Repo
        uses: actions/checkout@b4ffde65f46336ab88eb53be808477a3936bae11
        with:
          ref: ${{ github.event.pull_request.head.sha || github.ref }}
      - name: Set up Java
        uses: actions/setup-java@387ac29b308b003ca37ba93a6cab5eb57c8f5f93
        with:
          distribution: temurin
          java-version: 21
      - name: Install required packages
        run:  sudo apt-get install -y xmlstarlet
      - name: setup gradle
        uses: gradle/actions/setup-gradle@9e899d11ad247ec76be7a60bc1cf9d3abbb9e7f1
        with:
          cache-disabled: true
      - name: List unit tests
        run: ./gradlew acceptanceTestNotPrivacy --test-dry-run -Dorg.gradle.parallel=true -Dorg.gradle.caching=true
      - name: Extract current test list
        run: mkdir tmp; find . -type f -name TEST-*.xml | xargs -I{} bash -c "xmlstarlet sel -t -v '/testsuite/@name' '{}'; echo ' acceptanceTestNotPrivacy'" | tee tmp/currentTests.list
      - name: Get acceptance test reports
        uses: dawidd6/action-download-artifact@e7466d1a7587ed14867642c2ca74b5bcc1e19a2d
        continue-on-error: true
        with:
          branch: main
          workflow: update-test-reports.yml
          name: acceptance-test-results
          path: tmp/junit-xml-reports-downloaded
          if_no_artifact_found: ignore
      - name: Split tests
        run: .github/workflows/splitTestsByTime.sh tmp/junit-xml-reports-downloaded "tmp/junit-xml-reports-downloaded/acceptance-node-.*-test-results" "TEST-" ${{env.total-runners}} ${{ matrix.runner_index }} > testList.txt
      - name: format gradle args
        # we do not need the module task here
        run:  cat testList.txt | cut -f 2- -d ' ' | tee gradleArgs.txt
      - name: Upload Timing
        uses: actions/upload-artifact@5d5d22a31266ced268874388b861e4b58bb5c2f3
        if: matrix.runner_index == 0
        with:
          name: acceptance-tests-timing
          path: 'tmp/timing.tsv'
      - name: Upload Lists
        uses: actions/upload-artifact@5d5d22a31266ced268874388b861e4b58bb5c2f3
        if: matrix.runner_index == 0
        with:
          name: acceptance-tests-lists
          path: 'tmp/*.list'
      - name: Upload gradle test tasks
        uses: actions/upload-artifact@5d5d22a31266ced268874388b861e4b58bb5c2f3
        with:
          name: test-args-${{ matrix.runner_index }}.txt
          path: '*.txt'
      - name: run acceptance tests
        run: ./gradlew acceptanceTestNotPrivacy `cat gradleArgs.txt` -Dorg.gradle.parallel=true -Dorg.gradle.caching=true
      - name: Remove downloaded test results
        run: rm -rf tmp/junit-xml-reports-downloaded
      - name: Upload Acceptance Test Results
        uses: actions/upload-artifact@5d5d22a31266ced268874388b861e4b58bb5c2f3
        with:
          name: acceptance-node-${{matrix.runner_index}}-test-results
          path: 'acceptance-tests/tests/build/test-results/**/TEST-*.xml'
      - name: Upload Acceptance Test HTML Reports
        uses: actions/upload-artifact@5d5d22a31266ced268874388b861e4b58bb5c2f3
        if: success() || failure()
        with:
          name: acceptance-node-${{matrix.runner_index}}-test-html-reports
          path: 'acceptance-tests/tests/build/reports/tests/**'
  accepttests-passed:
    name: "accepttests-passed"
    runs-on: ubuntu-22.04
    needs: [ acceptanceTestEthereum ]
    permissions:
      checks: write
      statuses: write
    if: always()
    steps:
      # Fail if any `needs` job was not a success.
      # Along with `if: always()`, this allows this job to act as a single required status check for the entire workflow.
      - name: Fail on workflow error
        run: exit 1
        if: >-
          ${{
            contains(needs.*.result, 'failure')
            || contains(needs.*.result, 'cancelled')
            || contains(needs.*.result, 'skipped')
          }}<|MERGE_RESOLUTION|>--- conflicted
+++ resolved
@@ -12,11 +12,7 @@
 
 env:
   GRADLE_OPTS: "-Xmx7g"
-<<<<<<< HEAD
-  total-runners: 12
-=======
   total-runners: 14
->>>>>>> 1751a77f
 
 jobs:
   acceptanceTestEthereum:
