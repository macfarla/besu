--- conflicted
+++ resolved
@@ -45,14 +45,8 @@
       names = {PLUGINS_OPTION_NAME},
       description = "Comma-separated list of plugin names to load",
       split = ",",
-<<<<<<< HEAD
       converter = PluginInfoConverter.class)
-  private List<PluginInfo> plugins;
-=======
-      converter = PluginInfoConverter.class,
-      arity = "1")
   private List<PluginInfo> plugins = DEFAULT_REQUESTED_PLUGINS_INFO;
->>>>>>> dd0ca137
 
   @CommandLine.Option(
       names = {CONTINUE_ON_PLUGIN_ERROR_OPTION_NAME},
